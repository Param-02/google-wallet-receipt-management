--- conflicted
+++ resolved
@@ -17,10 +17,7 @@
 ```
 📸 Receipt Image → 🔄 Image Processing → 🤖 AI Parsing → 🔥 Firestore Storage → 💬 Chatbot
      (main2.py)      (receipt_pipeline.py)   (ai.py)     (Firestore)  (gemini.py)
-<<<<<<< HEAD
-=======
-
->>>>>>> d6254e7a
+
 ```
 
 ## 🔥 Firebase / Firestore Integration
@@ -54,10 +51,7 @@
     │   ├── processed_at: timestamp
     │   └── source_image: string
     └── ...
-<<<<<<< HEAD
-=======
-
->>>>>>> d6254e7a
+
 ```
 
 ## 🛠️ Installation
