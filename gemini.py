"""
Receipt Chatbot Backend - FastAPI Implementation (Gemini + Firebase)
"""

from fastapi import FastAPI, HTTPException, Depends
from fastapi.security import HTTPBearer, HTTPAuthorizationCredentials
from pydantic import BaseModel
from typing import List, Dict, Any, Optional
import json
import logging
from datetime import datetime
import os
import uuid
<<<<<<< HEAD
import hashlib
=======
>>>>>>> 93f51257
from google.cloud import aiplatform
import vertexai
from vertexai.generative_models import GenerativeModel
import firebase_admin
from firebase_admin import credentials, firestore
from receipt_pipeline import ReceiptPipeline

# Configure logging
logging.basicConfig(level=logging.INFO)
logger = logging.getLogger(__name__)

# Initialize FastAPI app
app = FastAPI(title="Receipt Chatbot API - Gemini", version="1.0.1")

# Available expense categories
EXPENSE_CATEGORIES = [
    "Groceries", "Food", "Transportation", "Travel", "Utilities",
    "Subscriptions", "Healthcare", "Shopping", "Entertainment",
    "Education", "Maintenance", "Financial", "Others"
]

# Token tracking (user authentication handled via Firestore)
TOKENS: Dict[str, str] = {}
auth_scheme = HTTPBearer()

# Pydantic models
class ChatRequest(BaseModel):
    query: str
    user_id: Optional[str] = None

class LoginRequest(BaseModel):
    username: str
    password: str

class LoginResponse(BaseModel):
    token: str

class RegisterRequest(BaseModel):
    username: str
    password: str

class ProcessReceiptRequest(BaseModel):
    image_path: str

class ProcessReceiptResponse(BaseModel):
    receipt: Dict[str, Any]

class ChatResponse(BaseModel):
    response: str
    categories_analyzed: List[str]
    receipts_count: int
    timestamp: str

class ReceiptAnalysisService:
    """Service class for receipt analysis and chatbot functionality"""

    def __init__(self):
        vertexai.init(
            project=os.getenv("GOOGLE_CLOUD_PROJECT", "splendid-yeti-464913-j2"),
            location=os.getenv("GOOGLE_CLOUD_REGION", "us-central1")
        )
        self.gemini = GenerativeModel("gemini-2.5-flash")
        self.db = self._init_firestore()
        self.receipt_data_cache: Dict[str, List[Dict[str, Any]]] = {}

    def list_receipts(self, user_id: str) -> str:
        """Return a human readable list of all receipts for the user."""
        data = self._get_receipt_data(user_id)
        if not data:
            return "No receipts found."
<<<<<<< HEAD

=======
>>>>>>> 93f51257
        lines = []
        for r in data:
            store = r.get("store_name", "Unknown")
            category = r.get("receipt_category", "Unknown")
            total = r.get("total_amount", 0)
            currency = r.get("currency", "")
            date = r.get("date", "Unknown")
            lines.append(f"* {category}: {currency}{total} ({store} - {date})")

        # Calculate total per currency
        totals = {}
        for r in data:
            currency = r.get("currency", "")
            try:
                amount = float(r.get("total_amount", 0))
            except (ValueError, TypeError):
                amount = 0
            totals[currency] = totals.get(currency, 0) + amount

        total_str = " + ".join(
            f"{cur}{amt}" for cur, amt in totals.items()
        )

        return "\n".join(lines) + f"\n\n📊 **Total:** {total_str} 💰"
<<<<<<< HEAD

    def _init_firestore(self):
        """Initialize Firebase and return Firestore client."""
        try:
            if not firebase_admin._apps:
                cred_path = os.getenv("GOOGLE_APPLICATION_CREDENTIALS")
                cred = credentials.Certificate(cred_path)
                firebase_admin.initialize_app(cred)
            return firestore.client()
        except Exception as e:
            logger.error(f"Failed to initialize Firestore: {e}")
            raise

    def _load_receipt_data(self, user_id: str) -> List[Dict[str, Any]]:
        """Load receipt data for a specific user from Firestore."""
        try:
=======

    def _init_firestore(self):
        """Initialize Firebase and return Firestore client."""
        try:
            if not firebase_admin._apps:
                cred_path = os.getenv("GOOGLE_APPLICATION_CREDENTIALS")
                cred = credentials.Certificate(cred_path)
                firebase_admin.initialize_app(cred)
            return firestore.client()
        except Exception as e:
            logger.error(f"Failed to initialize Firestore: {e}")
            raise

    def _load_receipt_data(self, user_id: str) -> List[Dict[str, Any]]:
        """Load receipt data for a specific user from Firestore."""
        try:
>>>>>>> 93f51257
            collection = (
                self.db.collection("users")
                .document(user_id)
                .collection("receipts")
            )
            docs = list(collection.stream())
            data = [doc.to_dict() for doc in docs]
            logger.info(
                f"Loaded {len(data)} receipts from Firestore for user {user_id}."
            )
            return data
        except Exception as e:
            logger.error(f"Failed to load receipts for {user_id}: {e}")
            return []

    def reload_receipt_data(self, user_id: str) -> int:
        """Reload receipt data from Firestore for the given user."""
        data = self._load_receipt_data(user_id)
        self.receipt_data_cache[user_id] = data
        return len(data)

    def _get_receipt_data(self, user_id: str) -> List[Dict[str, Any]]:
        """Retrieve cached receipt data for a user, loading if necessary."""
        if user_id not in self.receipt_data_cache:
            self.receipt_data_cache[user_id] = self._load_receipt_data(user_id)
        return self.receipt_data_cache[user_id]

    def _build_context(self, user_id: str) -> str:
        """Builds context string from receipt data"""
        data = self._get_receipt_data(user_id)
        if not data:
            return "No receipts found."

        summaries = []
        for idx, receipt in enumerate(data, start=1):
            # Include receipt category in context
            store = receipt.get('store_name', 'Unknown Store')
            category = receipt.get('receipt_category', 'Unknown Category')
            total = receipt.get('total_amount', '0')
            currency = receipt.get('currency', '')
            date = receipt.get('date', 'Unknown Date')
            
            context_line = f"{idx}. {store} ({category}) - {currency}{total} on {date}"
            if receipt.get('Summary'):
                context_line += f" - {receipt['Summary']}"
            summaries.append(context_line)

        return "\n".join(summaries)

    async def classify_categories(self, user_query: str, user_id: str) -> List[str]:
        """
        Classify user query to determine relevant expense categories
        """
        prompt = f"""You are an expense category classifier. Analyze the user query and determine which specific expense categories are being asked about.

Available Categories:
{', '.join(EXPENSE_CATEGORIES)}

User Query: "{user_query}"

Instructions:
- If the query mentions specific categories (like "groceries", "transportation", "food"), return those exact category names
- If the query asks about "total spending" or "all expenses", return ALL relevant categories found in the data
- If the query is about comparing categories, return the categories being compared
- Only use "Others" if the query is truly about miscellaneous/unspecified expenses
- Return categories that are actually relevant to answering the question

Examples:
- "transportation expenses" → ["Transportation"]
- "grocery and food spending" → ["Groceries", "Food"] 
- "total spend on groceries and transportation" → ["Transportation", "Groceries"]
- "how much did I spend total" → (analyze data to find all relevant categories)

Respond with ONLY a JSON array of category names from the available list above."""
        
        try:
            response = self.gemini.generate_content(prompt)
            result = response.text.strip()
            
            # Clean the response text (remove any markdown formatting)
            if result.startswith("```json"):
                result = result[7:]
            if result.endswith("```"):
                result = result[:-3]
            result = result.strip()
            
            categories = json.loads(result)
            valid_categories = [cat for cat in categories if cat in EXPENSE_CATEGORIES]
            
            # If no valid categories found or empty, try to extract from receipt data
            if not valid_categories:
                # Analyze receipt data to find relevant categories
                receipt_categories = set()
                for receipt in self._get_receipt_data(user_id):
                    if receipt.get('receipt_category'):
                        receipt_categories.add(receipt['receipt_category'])
                
                # Check if query is asking about total/all spending
                query_lower = user_query.lower()
                if any(word in query_lower for word in ['total', 'all', 'spent', 'expenses']):
                    valid_categories = list(receipt_categories) if receipt_categories else ["Others"]
                else:
                    valid_categories = ["Others"]
            
            return valid_categories
            
        except Exception as e:
            logger.error(f"Category classification error: {e}")
            # Fallback: try to extract categories from receipt data
            receipt_categories = set()
            for receipt in self._get_receipt_data(user_id):
                if receipt.get('receipt_category'):
                    receipt_categories.add(receipt['receipt_category'])
            return list(receipt_categories) if receipt_categories else ["Others"]

    async def generate_answer(self, user_query: str, context: str) -> str:
        """
        Generate final answer using context and user query
        """
        prompt = f"""You are a concise expense analysis assistant. Provide crisp, structured answers about spending patterns.

Receipt Data:
{context}

User Question: {user_query}

Instructions:
- Be brief and direct
- Use bullet points or structured format
- Show totals clearly (e.g., "Transportation: ₹2000.0")
- For currency differences, note "Cannot combine (different currencies)"
- Include key details but avoid lengthy explanations
- Use emojis sparingly (💰 for totals, 📊 for summaries)

Format examples:
- Single category: "Transportation: ₹2000.0 (Fuel - July 3, 2025)"
- Multiple categories: "Transportation: ₹2000.0 | Groceries: $25.97"
- Total with same currency: "Total: $50.00"
- Total with different currencies: "Total: Cannot combine - ₹2000.0 + $25.97 (different currencies)"

Be concise and helpful."""

        try:
            response = self.gemini.generate_content(prompt)
            return response.text.strip()
        except Exception as e:
            logger.error(f"Answer generation error: {e}")
            return "I encountered an error while analyzing your receipts. Please try again."

    async def process_chat_query(self, query: str, user_id: str) -> Dict[str, Any]:
        """
        Main method to process chat query through the full pipeline
        """
        try:
            query_lower = query.lower()

            # If the user is requesting a list of receipts, handle locally
            if "receipt" in query_lower and any(k in query_lower for k in ["all", "list", "show"]):
                summary = self.list_receipts(user_id)
                return {
                    "response": summary,
                    "categories_analyzed": [
                        r.get("receipt_category", "Unknown")
                        for r in self._get_receipt_data(user_id)
                    ],
                    "receipts_count": len(self._get_receipt_data(user_id)),
                    "timestamp": datetime.now().isoformat(),
                }

            relevant_categories = await self.classify_categories(query, user_id)
            context = self._build_context(user_id)
            answer = await self.generate_answer(query, context)

            return {
                "response": answer,
                "categories_analyzed": relevant_categories,
                "receipts_count": len(self._get_receipt_data(user_id)),
                "timestamp": datetime.now().isoformat()
            }

        except Exception as e:
            logger.error(f"Chat processing error: {e}")
            return {
                "response": "I encountered an error while processing your request. Please try again.",
                "categories_analyzed": [],
                "receipts_count": 0,
                "timestamp": datetime.now().isoformat()
            }

# Initialize the service
analysis_service = ReceiptAnalysisService()


<<<<<<< HEAD
def _hash_password(password: str, salt: Optional[str] = None) -> tuple[str, str]:
    """Return a salted SHA-256 hash and the salt."""
    if salt is None:
        salt = uuid.uuid4().hex
    hashed = hashlib.pbkdf2_hmac(
        "sha256",
        password.encode(),
        salt.encode(),
        100000,
    ).hex()
    return hashed, salt


=======
>>>>>>> 93f51257
def _user_doc(username: str):
    """Return Firestore document reference for a user."""
    return analysis_service.db.collection("users").document(username)


@app.post("/register")
async def register(request: RegisterRequest):
    """Register a new user in Firestore."""
    doc_ref = _user_doc(request.username)
    doc = doc_ref.get()
    if doc.exists and doc.to_dict().get("password"):
        raise HTTPException(status_code=400, detail="User already exists")
    try:
<<<<<<< HEAD
        pwd_hash, salt = _hash_password(request.password)
        doc_ref.set({
            "password": pwd_hash,
            "salt": salt,
            "created_at": datetime.now().isoformat(),
        })
=======
        doc_ref.set({"password": request.password, "created_at": datetime.now().isoformat()})
>>>>>>> 93f51257
        return {"message": "User registered"}
    except Exception as e:
        logger.error(f"Failed to register user {request.username}: {e}")
        raise HTTPException(status_code=500, detail="Registration failed")


@app.post("/login", response_model=LoginResponse)
async def login(request: LoginRequest):
    """Authenticate user via Firestore and return token."""
    doc = _user_doc(request.username).get()
    if not doc.exists:
        raise HTTPException(status_code=401, detail="Invalid credentials")
    data = doc.to_dict()
<<<<<<< HEAD
    stored_hash = data.get("password")
    salt = data.get("salt")
    if not stored_hash or not salt:
        raise HTTPException(status_code=401, detail="Invalid credentials")
    pwd_hash, _ = _hash_password(request.password, salt)
    if stored_hash != pwd_hash:
=======
    if data.get("password") != request.password:
>>>>>>> 93f51257
        raise HTTPException(status_code=401, detail="Invalid credentials")

    token = str(uuid.uuid4())
    TOKENS[token] = request.username
    return LoginResponse(token=token)


@app.post("/chat", response_model=ChatResponse)
async def chat_endpoint(
    request: ChatRequest,
    credentials: HTTPAuthorizationCredentials = Depends(auth_scheme),
):
    """Main chat endpoint for receipt analysis queries."""
    token = credentials.credentials
    if token not in TOKENS:
        raise HTTPException(status_code=401, detail="Unauthorized")

    if not request.query.strip():
        raise HTTPException(status_code=400, detail="Query cannot be empty")

    user_id = TOKENS[token]

    logger.info(
        f"Processing chat query for {user_id}: {request.query}")
    result = await analysis_service.process_chat_query(request.query, user_id)
    return ChatResponse(**result)


@app.post("/process_receipt", response_model=ProcessReceiptResponse)
async def process_receipt_endpoint(
    request: ProcessReceiptRequest,
    credentials: HTTPAuthorizationCredentials = Depends(auth_scheme),
):
    """Process a receipt image for the authenticated user."""
    token = credentials.credentials
    if token not in TOKENS:
        raise HTTPException(status_code=401, detail="Unauthorized")
    user_id = TOKENS[token]
    pipeline = ReceiptPipeline(user_id=user_id)
    result = pipeline.process_receipt(request.image_path)
    if not result:
        raise HTTPException(status_code=500, detail="Receipt processing failed")
    analysis_service.reload_receipt_data(user_id)
    return ProcessReceiptResponse(receipt=result)

@app.post("/reload")
async def reload_receipts(
    credentials: HTTPAuthorizationCredentials = Depends(auth_scheme),
):
    """Reload receipt data from Firestore for the authenticated user"""
    token = credentials.credentials
    if token not in TOKENS:
        raise HTTPException(status_code=401, detail="Unauthorized")
    user_id = TOKENS[token]
    count = analysis_service.reload_receipt_data(user_id)
    return {"message": f"Reloaded {count} receipts", "timestamp": datetime.now().isoformat()}

@app.get("/health")
async def health_check():
    """Health check endpoint"""
    return {"status": "healthy", "timestamp": datetime.now().isoformat()}

@app.get("/categories")
async def get_categories():
    """Get available expense categories"""
    return {"categories": EXPENSE_CATEGORIES}

@app.get("/receipts/count")
async def get_receipts_count(credentials: HTTPAuthorizationCredentials = Depends(auth_scheme)):
    """Get current number of receipts for the authenticated user"""
    token = credentials.credentials
    if token not in TOKENS:
        raise HTTPException(status_code=401, detail="Unauthorized")
    user_id = TOKENS[token]
    count = len(analysis_service._get_receipt_data(user_id))
    return {"count": count, "timestamp": datetime.now().isoformat()}

if __name__ == "__main__":
    import uvicorn
    uvicorn.run(app, host="0.0.0.0", port=8000)<|MERGE_RESOLUTION|>--- conflicted
+++ resolved
@@ -11,10 +11,7 @@
 from datetime import datetime
 import os
 import uuid
-<<<<<<< HEAD
 import hashlib
-=======
->>>>>>> 93f51257
 from google.cloud import aiplatform
 import vertexai
 from vertexai.generative_models import GenerativeModel
@@ -85,10 +82,6 @@
         data = self._get_receipt_data(user_id)
         if not data:
             return "No receipts found."
-<<<<<<< HEAD
-
-=======
->>>>>>> 93f51257
         lines = []
         for r in data:
             store = r.get("store_name", "Unknown")
@@ -113,7 +106,6 @@
         )
 
         return "\n".join(lines) + f"\n\n📊 **Total:** {total_str} 💰"
-<<<<<<< HEAD
 
     def _init_firestore(self):
         """Initialize Firebase and return Firestore client."""
@@ -130,24 +122,6 @@
     def _load_receipt_data(self, user_id: str) -> List[Dict[str, Any]]:
         """Load receipt data for a specific user from Firestore."""
         try:
-=======
-
-    def _init_firestore(self):
-        """Initialize Firebase and return Firestore client."""
-        try:
-            if not firebase_admin._apps:
-                cred_path = os.getenv("GOOGLE_APPLICATION_CREDENTIALS")
-                cred = credentials.Certificate(cred_path)
-                firebase_admin.initialize_app(cred)
-            return firestore.client()
-        except Exception as e:
-            logger.error(f"Failed to initialize Firestore: {e}")
-            raise
-
-    def _load_receipt_data(self, user_id: str) -> List[Dict[str, Any]]:
-        """Load receipt data for a specific user from Firestore."""
-        try:
->>>>>>> 93f51257
             collection = (
                 self.db.collection("users")
                 .document(user_id)
@@ -341,7 +315,6 @@
 analysis_service = ReceiptAnalysisService()
 
 
-<<<<<<< HEAD
 def _hash_password(password: str, salt: Optional[str] = None) -> tuple[str, str]:
     """Return a salted SHA-256 hash and the salt."""
     if salt is None:
@@ -355,8 +328,6 @@
     return hashed, salt
 
 
-=======
->>>>>>> 93f51257
 def _user_doc(username: str):
     """Return Firestore document reference for a user."""
     return analysis_service.db.collection("users").document(username)
@@ -369,17 +340,12 @@
     doc = doc_ref.get()
     if doc.exists and doc.to_dict().get("password"):
         raise HTTPException(status_code=400, detail="User already exists")
-    try:
-<<<<<<< HEAD
         pwd_hash, salt = _hash_password(request.password)
         doc_ref.set({
             "password": pwd_hash,
             "salt": salt,
             "created_at": datetime.now().isoformat(),
         })
-=======
-        doc_ref.set({"password": request.password, "created_at": datetime.now().isoformat()})
->>>>>>> 93f51257
         return {"message": "User registered"}
     except Exception as e:
         logger.error(f"Failed to register user {request.username}: {e}")
@@ -393,16 +359,12 @@
     if not doc.exists:
         raise HTTPException(status_code=401, detail="Invalid credentials")
     data = doc.to_dict()
-<<<<<<< HEAD
     stored_hash = data.get("password")
     salt = data.get("salt")
     if not stored_hash or not salt:
         raise HTTPException(status_code=401, detail="Invalid credentials")
     pwd_hash, _ = _hash_password(request.password, salt)
     if stored_hash != pwd_hash:
-=======
-    if data.get("password") != request.password:
->>>>>>> 93f51257
         raise HTTPException(status_code=401, detail="Invalid credentials")
 
     token = str(uuid.uuid4())
