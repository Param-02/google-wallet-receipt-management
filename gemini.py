"""
Receipt Chatbot Backend - FastAPI Implementation (Gemini + Firebase)
"""

from fastapi import FastAPI, HTTPException
from pydantic import BaseModel
from typing import List, Dict, Any, Optional
import json
import logging
from datetime import datetime
import os
from google.cloud import aiplatform
import vertexai
from vertexai.generative_models import GenerativeModel
import firebase_admin
from firebase_admin import credentials, firestore

# Configure logging
logging.basicConfig(level=logging.INFO)
logger = logging.getLogger(__name__)

# Initialize FastAPI app
app = FastAPI(title="Receipt Chatbot API - Gemini", version="1.0.1")

# Available expense categories
EXPENSE_CATEGORIES = [
    "Groceries", "Food", "Transportation", "Travel", "Utilities",
    "Subscriptions", "Healthcare", "Shopping", "Entertainment",
    "Education", "Maintenance", "Financial", "Others"
]

# Pydantic models
class ChatRequest(BaseModel):
    query: str
    user_id: Optional[str] = None

class ChatResponse(BaseModel):
    response: str
    categories_analyzed: List[str]
    receipts_count: int
    timestamp: str

class ReceiptAnalysisService:
    """Service class for receipt analysis and chatbot functionality"""

    def __init__(self):
        vertexai.init(
            project=os.getenv("GOOGLE_CLOUD_PROJECT", "splendid-yeti-464913-j2"),
            location=os.getenv("GOOGLE_CLOUD_REGION", "us-central1")
        )
        self.gemini = GenerativeModel("gemini-2.5-flash")
        self.db = self._init_firestore()
        self.receipt_data = self._load_receipt_data()

    def list_receipts(self) -> str:
        """Return a human readable list of all receipts."""
        if not self.receipt_data:
            return "No receipts found."

        lines = []
        for r in self.receipt_data:
            store = r.get("store_name", "Unknown")
            category = r.get("receipt_category", "Unknown")
            total = r.get("total_amount", 0)
            currency = r.get("currency", "")
            date = r.get("date", "Unknown")
            lines.append(f"* {category}: {currency}{total} ({store} - {date})")

        # Calculate total per currency
        totals = {}
        for r in self.receipt_data:
            currency = r.get("currency", "")
            try:
                amount = float(r.get("total_amount", 0))
            except (ValueError, TypeError):
                amount = 0
            totals[currency] = totals.get(currency, 0) + amount

        total_str = " + ".join(
            f"{cur}{amt}" for cur, amt in totals.items()
        )

        return "\n".join(lines) + f"\n\n📊 **Total:** {total_str} 💰"

<<<<<<< HEAD
=======

>>>>>>> 41a3e814
    def _init_firestore(self):
        """Initialize Firebase and return Firestore client."""
        try:
            if not firebase_admin._apps:
                cred_path = os.getenv("GOOGLE_APPLICATION_CREDENTIALS")
                cred = credentials.Certificate(cred_path)
                firebase_admin.initialize_app(cred)
            return firestore.client()
        except Exception as e:
            logger.error(f"Failed to initialize Firestore: {e}")
            raise

    def _load_receipt_data(self) -> List[Dict[str, Any]]:
        """Load receipt data from Firestore."""
        try:
            docs = list(self.db.collection("receipts").stream())
            data = [doc.to_dict() for doc in docs]
            logger.info(f"Loaded {len(data)} receipts from Firestore.")
            return data
        except Exception as e:
            logger.error(f"Failed to load receipts from Firestore: {e}")
            return []

    def reload_receipt_data(self):
        """Reload receipt data from Firestore."""
        self.receipt_data = self._load_receipt_data()
        return len(self.receipt_data)

    def _build_context(self) -> str:
        """Builds context string from receipt data"""
        if not self.receipt_data:
            return "No receipts found."

        summaries = []
        for idx, receipt in enumerate(self.receipt_data, start=1):
            # Include receipt category in context
            store = receipt.get('store_name', 'Unknown Store')
            category = receipt.get('receipt_category', 'Unknown Category')
            total = receipt.get('total_amount', '0')
            currency = receipt.get('currency', '')
            date = receipt.get('date', 'Unknown Date')
            
            context_line = f"{idx}. {store} ({category}) - {currency}{total} on {date}"
            if receipt.get('Summary'):
                context_line += f" - {receipt['Summary']}"
            summaries.append(context_line)

        return "\n".join(summaries)

    async def classify_categories(self, user_query: str) -> List[str]:
        """
        Classify user query to determine relevant expense categories
        """
        prompt = f"""You are an expense category classifier. Analyze the user query and determine which specific expense categories are being asked about.

Available Categories:
{', '.join(EXPENSE_CATEGORIES)}

User Query: "{user_query}"

Instructions:
- If the query mentions specific categories (like "groceries", "transportation", "food"), return those exact category names
- If the query asks about "total spending" or "all expenses", return ALL relevant categories found in the data
- If the query is about comparing categories, return the categories being compared
- Only use "Others" if the query is truly about miscellaneous/unspecified expenses
- Return categories that are actually relevant to answering the question

Examples:
- "transportation expenses" → ["Transportation"]
- "grocery and food spending" → ["Groceries", "Food"] 
- "total spend on groceries and transportation" → ["Transportation", "Groceries"]
- "how much did I spend total" → (analyze data to find all relevant categories)

Respond with ONLY a JSON array of category names from the available list above."""
        
        try:
            response = self.gemini.generate_content(prompt)
            result = response.text.strip()
            
            # Clean the response text (remove any markdown formatting)
            if result.startswith("```json"):
                result = result[7:]
            if result.endswith("```"):
                result = result[:-3]
            result = result.strip()
            
            categories = json.loads(result)
            valid_categories = [cat for cat in categories if cat in EXPENSE_CATEGORIES]
            
            # If no valid categories found or empty, try to extract from receipt data
            if not valid_categories:
                # Analyze receipt data to find relevant categories
                receipt_categories = set()
                for receipt in self.receipt_data:
                    if receipt.get('receipt_category'):
                        receipt_categories.add(receipt['receipt_category'])
                
                # Check if query is asking about total/all spending
                query_lower = user_query.lower()
                if any(word in query_lower for word in ['total', 'all', 'spent', 'expenses']):
                    valid_categories = list(receipt_categories) if receipt_categories else ["Others"]
                else:
                    valid_categories = ["Others"]
            
            return valid_categories
            
        except Exception as e:
            logger.error(f"Category classification error: {e}")
            # Fallback: try to extract categories from receipt data
            receipt_categories = set()
            for receipt in self.receipt_data:
                if receipt.get('receipt_category'):
                    receipt_categories.add(receipt['receipt_category'])
            return list(receipt_categories) if receipt_categories else ["Others"]

    async def generate_answer(self, user_query: str, context: str) -> str:
        """
        Generate final answer using context and user query
        """
        prompt = f"""You are a concise expense analysis assistant. Provide crisp, structured answers about spending patterns.

Receipt Data:
{context}

User Question: {user_query}

Instructions:
- Be brief and direct
- Use bullet points or structured format
- Show totals clearly (e.g., "Transportation: ₹2000.0")
- For currency differences, note "Cannot combine (different currencies)"
- Include key details but avoid lengthy explanations
- Use emojis sparingly (💰 for totals, 📊 for summaries)

Format examples:
- Single category: "Transportation: ₹2000.0 (Fuel - July 3, 2025)"
- Multiple categories: "Transportation: ₹2000.0 | Groceries: $25.97"
- Total with same currency: "Total: $50.00"
- Total with different currencies: "Total: Cannot combine - ₹2000.0 + $25.97 (different currencies)"

Be concise and helpful."""

        try:
            response = self.gemini.generate_content(prompt)
            return response.text.strip()
        except Exception as e:
            logger.error(f"Answer generation error: {e}")
            return "I encountered an error while analyzing your receipts. Please try again."

    async def process_chat_query(self, query: str) -> Dict[str, Any]:
        """
        Main method to process chat query through the full pipeline
        """
        try:
            query_lower = query.lower()

            # If the user is requesting a list of receipts, handle locally
            if "receipt" in query_lower and any(k in query_lower for k in ["all", "list", "show"]):
                summary = self.list_receipts()
                return {
                    "response": summary,
                    "categories_analyzed": [r.get("receipt_category", "Unknown") for r in self.receipt_data],
                    "receipts_count": len(self.receipt_data),
                    "timestamp": datetime.now().isoformat(),
                }

            relevant_categories = await self.classify_categories(query)
            context = self._build_context()
            answer = await self.generate_answer(query, context)

            return {
                "response": answer,
                "categories_analyzed": relevant_categories,
                "receipts_count": len(self.receipt_data),
                "timestamp": datetime.now().isoformat()
            }

        except Exception as e:
            logger.error(f"Chat processing error: {e}")
            return {
                "response": "I encountered an error while processing your request. Please try again.",
                "categories_analyzed": [],
                "receipts_count": 0,
                "timestamp": datetime.now().isoformat()
            }

# Initialize the service
analysis_service = ReceiptAnalysisService()

@app.post("/chat", response_model=ChatResponse)
async def chat_endpoint(request: ChatRequest):
    """
    Main chat endpoint for receipt analysis queries
    """
    if not request.query.strip():
        raise HTTPException(status_code=400, detail="Query cannot be empty")

    logger.info(f"Processing chat query: {request.query}")
    result = await analysis_service.process_chat_query(request.query)
    return ChatResponse(**result)

@app.post("/reload")
async def reload_receipts():
    """Reload receipt data from Firestore"""
    count = analysis_service.reload_receipt_data()
    return {"message": f"Reloaded {count} receipts", "timestamp": datetime.now().isoformat()}

@app.get("/health")
async def health_check():
    """Health check endpoint"""
    return {"status": "healthy", "timestamp": datetime.now().isoformat()}

@app.get("/categories")
async def get_categories():
    """Get available expense categories"""
    return {"categories": EXPENSE_CATEGORIES}

@app.get("/receipts/count")
async def get_receipts_count():
    """Get current number of receipts"""
    return {"count": len(analysis_service.receipt_data), "timestamp": datetime.now().isoformat()}

if __name__ == "__main__":
    import uvicorn
    uvicorn.run(app, host="0.0.0.0", port=8000)<|MERGE_RESOLUTION|>--- conflicted
+++ resolved
@@ -82,10 +82,7 @@
 
         return "\n".join(lines) + f"\n\n📊 **Total:** {total_str} 💰"
 
-<<<<<<< HEAD
-=======
-
->>>>>>> 41a3e814
+
     def _init_firestore(self):
         """Initialize Firebase and return Firestore client."""
         try:
