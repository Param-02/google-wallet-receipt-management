--- conflicted
+++ resolved
@@ -16,10 +16,7 @@
 from vertexai.generative_models import GenerativeModel
 import firebase_admin
 from firebase_admin import credentials, firestore
-<<<<<<< HEAD
 from receipt_pipeline import ReceiptPipeline
-=======
->>>>>>> b7fdebff
 
 # Configure logging
 logging.basicConfig(level=logging.INFO)
@@ -35,12 +32,7 @@
     "Education", "Maintenance", "Financial", "Others"
 ]
 
-<<<<<<< HEAD
 # Token tracking (user authentication handled via Firestore)
-=======
-# Simple in-memory user store and token tracking
-USERS = {"admin": "password"}
->>>>>>> b7fdebff
 TOKENS: Dict[str, str] = {}
 auth_scheme = HTTPBearer()
 
@@ -56,7 +48,6 @@
 class LoginResponse(BaseModel):
     token: str
 
-<<<<<<< HEAD
 class RegisterRequest(BaseModel):
     username: str
     password: str
@@ -67,8 +58,6 @@
 class ProcessReceiptResponse(BaseModel):
     receipt: Dict[str, Any]
 
-=======
->>>>>>> b7fdebff
 class ChatResponse(BaseModel):
     response: str
     categories_analyzed: List[str]
@@ -92,8 +81,6 @@
         data = self._get_receipt_data(user_id)
         if not data:
             return "No receipts found."
-<<<<<<< HEAD
-
         lines = []
         for r in data:
             store = r.get("store_name", "Unknown")
@@ -134,49 +121,6 @@
     def _load_receipt_data(self, user_id: str) -> List[Dict[str, Any]]:
         """Load receipt data for a specific user from Firestore."""
         try:
-=======
-
-        lines = []
-        for r in data:
-            store = r.get("store_name", "Unknown")
-            category = r.get("receipt_category", "Unknown")
-            total = r.get("total_amount", 0)
-            currency = r.get("currency", "")
-            date = r.get("date", "Unknown")
-            lines.append(f"* {category}: {currency}{total} ({store} - {date})")
-
-        # Calculate total per currency
-        totals = {}
-        for r in data:
-            currency = r.get("currency", "")
-            try:
-                amount = float(r.get("total_amount", 0))
-            except (ValueError, TypeError):
-                amount = 0
-            totals[currency] = totals.get(currency, 0) + amount
-
-        total_str = " + ".join(
-            f"{cur}{amt}" for cur, amt in totals.items()
-        )
-
-        return "\n".join(lines) + f"\n\n📊 **Total:** {total_str} 💰"
-
-    def _init_firestore(self):
-        """Initialize Firebase and return Firestore client."""
-        try:
-            if not firebase_admin._apps:
-                cred_path = os.getenv("GOOGLE_APPLICATION_CREDENTIALS")
-                cred = credentials.Certificate(cred_path)
-                firebase_admin.initialize_app(cred)
-            return firestore.client()
-        except Exception as e:
-            logger.error(f"Failed to initialize Firestore: {e}")
-            raise
-
-    def _load_receipt_data(self, user_id: str) -> List[Dict[str, Any]]:
-        """Load receipt data for a specific user from Firestore."""
-        try:
->>>>>>> b7fdebff
             collection = (
                 self.db.collection("users")
                 .document(user_id)
@@ -370,7 +314,6 @@
 analysis_service = ReceiptAnalysisService()
 
 
-<<<<<<< HEAD
 def _user_doc(username: str):
     """Return Firestore document reference for a user."""
     return analysis_service.db.collection("users").document(username)
@@ -404,16 +347,6 @@
     token = str(uuid.uuid4())
     TOKENS[token] = request.username
     return LoginResponse(token=token)
-=======
-@app.post("/login", response_model=LoginResponse)
-async def login(request: LoginRequest):
-    """Authenticate user and return token."""
-    if USERS.get(request.username) == request.password:
-        token = str(uuid.uuid4())
-        TOKENS[token] = request.username
-        return LoginResponse(token=token)
-    raise HTTPException(status_code=401, detail="Invalid credentials")
->>>>>>> b7fdebff
 
 
 @app.post("/chat", response_model=ChatResponse)
