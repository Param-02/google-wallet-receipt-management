--- conflicted
+++ resolved
@@ -96,10 +96,7 @@
 
         return "\n".join(lines) + f"\n\n📊 **Total:** {total_str} 💰"
 
-<<<<<<< HEAD
-=======
-
->>>>>>> d6254e7a
+
     def _init_firestore(self):
         """Initialize Firebase and return Firestore client."""
         try:
